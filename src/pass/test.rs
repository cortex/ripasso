use super::*;

extern crate flate2;
extern crate tar;

use flate2::read::GzDecoder;
use std::fs::File;
use std::path::PathBuf;
use tar::Archive;

use std::env;

impl std::cmp::PartialEq for Error {
    fn eq(&self, other: &Error) -> bool {
        format!("{:?}", self) == format!("{:?}", *other)
    }
}

fn unpack_tar_gz(mut base_path: PathBuf, tar_gz_name: &str) -> Result<()> {
    let target = format!("{}", base_path.as_path().display());
    base_path.push(tar_gz_name);

    let path = format!("{}", base_path.as_path().display());

    let tar_gz = File::open(path)?;
    let tar = GzDecoder::new(tar_gz);
    let mut archive = Archive::new(tar);
    archive.unpack(target)?;

    Ok(())
}

fn cleanup(mut base_path: PathBuf, path_name: &str) -> Result<()> {
    base_path.push(path_name);

    std::fs::remove_dir_all(base_path)?;

    Ok(())
}

#[test]
fn get_password_dir_no_env() {
    let dir = tempfile::tempdir().unwrap();
    env::set_var("HOME", dir.path());
    env::remove_var("PASSWORD_STORE_DIR");

    let path = password_dir(&None);

    assert_eq!(
        path.unwrap_err(),
        Error::Generic("failed to locate password directory")
    );
}

#[test]
fn populate_password_list_small_repo() -> Result<()> {
    let mut base_path: PathBuf = std::env::current_exe().unwrap();
    base_path.pop();
    base_path.pop();
    base_path.pop();
    base_path.pop();
    base_path.push("testres");

    let mut password_dir: PathBuf = base_path.clone();
    password_dir.push("populate_password_list_small_repo");

    unpack_tar_gz(
        base_path.clone(),
        "populate_password_list_small_repo.tar.gz",
    )
    .unwrap();

    let store = PasswordStore::new(
        &Some(String::from(password_dir.to_str().unwrap())),
        &None,
    )?;
    let results = store.all_passwords().unwrap();

    cleanup(base_path, "populate_password_list_small_repo").unwrap();

    assert_eq!(results.len(), 1);
    assert_eq!(results[0].name, "test");
    assert_eq!(results[0].committed_by, Some("Alexander Kjäll".to_string()));
    assert_eq!(results[0].signature_status.is_none(), true);
    Ok(())
}

#[test]
fn populate_password_list_repo_with_deleted_files() -> Result<()> {
    let mut base_path: PathBuf = std::env::current_exe().unwrap();
    base_path.pop();
    base_path.pop();
    base_path.pop();
    base_path.pop();
    base_path.push("testres");

    let mut password_dir: PathBuf = base_path.clone();
    password_dir.push("populate_password_list_repo_with_deleted_files");

    unpack_tar_gz(
        base_path.clone(),
        "populate_password_list_repo_with_deleted_files.tar.gz",
    )?;

    let store = PasswordStore::new(
        &Some(String::from(password_dir.to_str().unwrap())),
        &None,
    )?;
    let results = store.all_passwords().unwrap();

    cleanup(base_path, "populate_password_list_repo_with_deleted_files")
        .unwrap();

    assert_eq!(results.len(), 1);
    assert_eq!(results[0].name, "10");
    assert_eq!(results[0].committed_by, Some("Alexander Kjäll".to_string()));
    assert_eq!(results[0].signature_status.is_none(), true);
    Ok(())
}

#[test]
fn populate_password_list_directory_without_git() -> Result<()> {
    let mut base_path: PathBuf = std::env::current_exe().unwrap();
    base_path.pop();
    base_path.pop();
    base_path.pop();
    base_path.pop();
    base_path.push("testres");

    let mut password_dir: PathBuf = base_path.clone();
    password_dir.push("populate_password_list_directory_without_git");

    unpack_tar_gz(
        base_path.clone(),
        "populate_password_list_directory_without_git.tar.gz",
    )?;

    let store = PasswordStore::new(
        &Some(String::from(password_dir.to_str().unwrap())),
        &None,
    )?;
    let results = store.all_passwords().unwrap();

    cleanup(base_path, "populate_password_list_directory_without_git").unwrap();

    assert_eq!(results.len(), 3);
    assert_eq!(results[0].name, "first");
    assert_eq!(results[0].committed_by.is_none(), true);
    assert_eq!(results[0].updated.is_none(), true);
    assert_eq!(results[0].signature_status.is_none(), true);

    assert_eq!(results[1].name, "second");
    assert_eq!(results[1].committed_by.is_none(), true);
    assert_eq!(results[1].updated.is_none(), true);
    assert_eq!(results[1].signature_status.is_none(), true);

    assert_eq!(results[2].name, "third");
    assert_eq!(results[2].committed_by.is_none(), true);
    assert_eq!(results[2].updated.is_none(), true);
    assert_eq!(results[2].signature_status.is_none(), true);
    Ok(())
}

#[test]
fn password_store_with_files_in_initial_commit() -> Result<()> {
    let mut base_path: PathBuf = std::env::current_exe().unwrap();
    base_path.pop();
    base_path.pop();
    base_path.pop();
    base_path.pop();
    base_path.push("testres");

    let mut password_dir: PathBuf = base_path.clone();
    password_dir.push("password_store_with_files_in_initial_commit");

    unpack_tar_gz(
        base_path.clone(),
        "password_store_with_files_in_initial_commit.tar.gz",
    )?;

    let store = PasswordStore::new(
        &Some(String::from(password_dir.to_str().unwrap())),
        &None,
    )?;
    let results = store.all_passwords().unwrap();

    cleanup(base_path, "password_store_with_files_in_initial_commit").unwrap();

    assert_eq!(results.len(), 3);
    assert_eq!(results[0].name, "3");
    assert_eq!(results[0].committed_by.is_none(), false);
    assert_eq!(results[0].updated.is_none(), false);

    assert_eq!(results[1].name, "2");
    assert_eq!(results[1].committed_by.is_none(), false);
    assert_eq!(results[1].updated.is_none(), false);

    assert_eq!(results[2].name, "1");
    assert_eq!(results[2].committed_by.is_none(), false);
    assert_eq!(results[2].updated.is_none(), false);
    Ok(())
}

#[test]
<<<<<<< HEAD
fn password_store_with_shallow_checkout() -> Result<()> {
=======
fn password_store_with_sparse_checkout() -> Result<()> {
>>>>>>> d963a4b6
    let mut base_path: PathBuf = std::env::current_exe().unwrap();
    base_path.pop();
    base_path.pop();
    base_path.pop();
    base_path.pop();
    base_path.push("testres");

    let mut password_dir: PathBuf = base_path.clone();
<<<<<<< HEAD
    password_dir.push("password_store_with_shallow_checkout");

    unpack_tar_gz(
        base_path.clone(),
        "password_store_with_shallow_checkout.tar.gz",
=======
    password_dir.push("password_store_with_sparse_checkout");

    unpack_tar_gz(
        base_path.clone(),
        "password_store_with_sparse_checkout.tar.gz",
>>>>>>> d963a4b6
    )?;

    let store = PasswordStore::new(
        &Some(String::from(password_dir.to_str().unwrap())),
        &None,
    )?;
    let results = store.all_passwords().unwrap();

<<<<<<< HEAD
    cleanup(base_path, "password_store_with_shallow_checkout").unwrap();

    assert_eq!(results.len(), 1);
    assert_eq!(results[0].name, "1");
    assert_eq!(results[0].committed_by.is_none(), false);
    assert_eq!(results[0].updated.is_none(), false);

=======
    cleanup(base_path, "password_store_with_sparse_checkout").unwrap();

    assert_eq!(results.len(), 3);
    assert_eq!(results[0].name, "3/1");
    assert_eq!(results[0].committed_by.is_none(), false);
    assert_eq!(results[0].updated.is_none(), false);

    assert_eq!(results[1].name, "2/1");
    assert_eq!(results[1].committed_by.is_none(), false);
    assert_eq!(results[1].updated.is_none(), false);

    assert_eq!(results[2].name, "1/1");
    assert_eq!(results[2].committed_by.is_none(), false);
    assert_eq!(results[2].updated.is_none(), false);
>>>>>>> d963a4b6
    Ok(())
}

#[test]
fn parse_signing_keys_empty() {
    let result = parse_signing_keys(&None).unwrap();

    assert_eq!(result.len(), 0);
}<|MERGE_RESOLUTION|>--- conflicted
+++ resolved
@@ -202,41 +202,28 @@
 }
 
 #[test]
-<<<<<<< HEAD
 fn password_store_with_shallow_checkout() -> Result<()> {
-=======
-fn password_store_with_sparse_checkout() -> Result<()> {
->>>>>>> d963a4b6
-    let mut base_path: PathBuf = std::env::current_exe().unwrap();
-    base_path.pop();
-    base_path.pop();
-    base_path.pop();
-    base_path.pop();
-    base_path.push("testres");
-
-    let mut password_dir: PathBuf = base_path.clone();
-<<<<<<< HEAD
+    let mut base_path: PathBuf = std::env::current_exe().unwrap();
+    base_path.pop();
+    base_path.pop();
+    base_path.pop();
+    base_path.pop();
+    base_path.push("testres");
+
+    let mut password_dir: PathBuf = base_path.clone();
     password_dir.push("password_store_with_shallow_checkout");
 
     unpack_tar_gz(
         base_path.clone(),
         "password_store_with_shallow_checkout.tar.gz",
-=======
-    password_dir.push("password_store_with_sparse_checkout");
-
-    unpack_tar_gz(
-        base_path.clone(),
-        "password_store_with_sparse_checkout.tar.gz",
->>>>>>> d963a4b6
-    )?;
-
-    let store = PasswordStore::new(
-        &Some(String::from(password_dir.to_str().unwrap())),
-        &None,
-    )?;
-    let results = store.all_passwords().unwrap();
-
-<<<<<<< HEAD
+    )?;
+
+    let store = PasswordStore::new(
+        &Some(String::from(password_dir.to_str().unwrap())),
+        &None,
+    )?;
+    let results = store.all_passwords().unwrap();
+
     cleanup(base_path, "password_store_with_shallow_checkout").unwrap();
 
     assert_eq!(results.len(), 1);
@@ -244,7 +231,32 @@
     assert_eq!(results[0].committed_by.is_none(), false);
     assert_eq!(results[0].updated.is_none(), false);
 
-=======
+    Ok(())
+}
+
+#[test]
+fn password_store_with_sparse_checkout() -> Result<()> {
+    let mut base_path: PathBuf = std::env::current_exe().unwrap();
+    base_path.pop();
+    base_path.pop();
+    base_path.pop();
+    base_path.pop();
+    base_path.push("testres");
+
+    let mut password_dir: PathBuf = base_path.clone();
+    password_dir.push("password_store_with_sparse_checkout");
+
+    unpack_tar_gz(
+        base_path.clone(),
+        "password_store_with_sparse_checkout.tar.gz",
+    )?;
+
+    let store = PasswordStore::new(
+        &Some(String::from(password_dir.to_str().unwrap())),
+        &None,
+    )?;
+    let results = store.all_passwords().unwrap();
+
     cleanup(base_path, "password_store_with_sparse_checkout").unwrap();
 
     assert_eq!(results.len(), 3);
@@ -259,7 +271,6 @@
     assert_eq!(results[2].name, "1/1");
     assert_eq!(results[2].committed_by.is_none(), false);
     assert_eq!(results[2].updated.is_none(), false);
->>>>>>> d963a4b6
     Ok(())
 }
 
