--- conflicted
+++ resolved
@@ -217,11 +217,8 @@
                     .child(TextView::new("CTRL-Y: Copy "))
                     .child(TextView::new("CTRL-W: Clear "))
                     .child(TextView::new("CTRL-O: Open "))
-<<<<<<< HEAD
                     .child(TextView::new("CTRL-V: View Signers"))
-=======
                     .child(TextView::new("esc: Quit"))
->>>>>>> 04062807
                     .full_width(),
             ),
     );
