--- conflicted
+++ resolved
@@ -131,18 +131,7 @@
         helpers::errorbox(ui, &err);
         return;
     }
-<<<<<<< HEAD
-=======
-
-    let ctx_res = clipboard::ClipboardContext::new();
-    if let Err(err) = ctx_res {
-        helpers::errorbox(ui, &pass::Error::GenericDyn(format!("{}", &err)));
-        return;
-    }
-    let mut ctx: ClipboardContext = ctx_res.unwrap();
-    ctx.set_contents(password.unwrap()).unwrap();
-
->>>>>>> 19a4da1e
+
     thread::spawn(|| {
         thread::sleep(time::Duration::from_secs(40));
         let mut ctx: ClipboardContext = ClipboardProvider::new().unwrap();
